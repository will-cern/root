#
# Try to capture the initial set of cmake command line args passed by
# the user for configuration.
# Original Recipe taken from http://stackoverflow.com/questions/10205986/how-to-capture-cmake-command-line-arguments
#
# Note: The entries will live on CMakeCache.txt, so re-configuring with
# a command line that doesn't include an option won't remove it. You need
# to remove the CMakeCache.txt file, or override the value via the command line.
#
#
GET_CMAKE_PROPERTY(CACHE_VARS CACHE_VARIABLES)
FOREACH(CACHE_VAR ${CACHE_VARS})
    GET_PROPERTY(CACHE_VAR_HELPSTRING CACHE ${CACHE_VAR} PROPERTY HELPSTRING)
    IF(CACHE_VAR_HELPSTRING STREQUAL "No help, variable specified on the command line.")
        GET_PROPERTY(CACHE_VAR_TYPE CACHE ${CACHE_VAR} PROPERTY TYPE)
        IF(CACHE_VAR_TYPE STREQUAL "UNINITIALIZED")
            SET(CACHE_VAR_TYPE)
        ELSE(CACHE_VAR_TYPE STREQUAL "UNINITIALIZED")
            SET(CACHE_VAR_TYPE :${CACHE_VAR_TYPE})
        ENDIF()
        SET(CMAKE_INVOKE_ARGS "${CMAKE_INVOKE_ARGS} -D${CACHE_VAR}${CACHE_VAR_TYPE}=\"${${CACHE_VAR}}\"")
    ENDIF()
ENDFOREACH(CACHE_VAR ${CACHE_VARS})
# Record the full command line invocation.
SET(CMAKE_INVOKE "${CMAKE_COMMAND} ${CMAKE_INVOKE_ARGS} ${CMAKE_CURRENT_SOURCE_DIR}" CACHE STRING "Command used to invoke cmake" FORCE)
# Create a simple shell script that allows us to reinvoke cmake with the captured command line.
IF (NOT WIN32)
    if (NOT ${CMAKE_GENERATOR} STREQUAL "Unix Makefiles")
        set(RECMAKE_GENERATOR "-G ${CMAKE_GENERATOR}")
    endif()
    SET(RECMAKE_REPLAY_FILE ${CMAKE_BINARY_DIR}/recmake_replay.sh)
    SET(RECMAKE_INITIAL_FILE ${CMAKE_BINARY_DIR}/recmake_initial.sh)
    if (NOT EXISTS ${RECMAKE_INITIAL_FILE})
        FILE(WRITE ${RECMAKE_INITIAL_FILE} "#!/bin/sh\n"
                "rm -f CMakeCache.txt\n"
                "${CMAKE_INVOKE} ${RECMAKE_GENERATOR}\n")
    endif()
    if (EXISTS ${RECMAKE_REPLAY_FILE})
        FILE(APPEND ${RECMAKE_REPLAY_FILE} "${CMAKE_INVOKE}\n")
    else()
        FILE(WRITE ${RECMAKE_REPLAY_FILE} "#!/bin/sh\n"
            "rm -f CMakeCache.txt\n"
            "${CMAKE_INVOKE} ${RECMAKE_GENERATOR}\n")
    endif()
ENDIF (NOT WIN32)

#---Check if cmake has the required version-----------------------------------------------------
cmake_minimum_required(VERSION 2.8.8 FATAL_ERROR)
cmake_policy(SET CMP0005 NEW)
#---Set name of the project to "ROOT". Has to be done after check of cmake version--------------
project(ROOT)
set(IntegratedBuild ON)

#---Set pathes where to put the libraries, executables and headers------------------------------
set(CMAKE_LIBRARY_OUTPUT_DIRECTORY ${CMAKE_BINARY_DIR}/lib)
set(CMAKE_ARCHIVE_OUTPUT_DIRECTORY ${CMAKE_BINARY_DIR}/lib)
set(CMAKE_RUNTIME_OUTPUT_DIRECTORY ${CMAKE_BINARY_DIR}/bin)
set(ROOTSYS ${CMAKE_BINARY_DIR})
set(HEADER_OUTPUT_PATH ${CMAKE_BINARY_DIR}/include)
set(ROOT_INCLUDE_DIR ${HEADER_OUTPUT_PATH})

#---Set the library version in the main CMakeLists.txt------------------------------------------
file(READ ${CMAKE_SOURCE_DIR}/build/version_number versionstr)
string(STRIP ${versionstr} versionstr)
string(REGEX REPLACE "([0-9]+)[.][0-9]+[/][0-9]+" "\\1" ROOT_MAJOR_VERSION ${versionstr})
string(REGEX REPLACE "[0-9]+[.]([0-9]+)[/][0-9]+" "\\1" ROOT_MINOR_VERSION ${versionstr})
string(REGEX REPLACE "[0-9]+[.][0-9]+[/]([0-9]+)" "\\1" ROOT_PATCH_VERSION ${versionstr})
set(ROOT_VERSION "${ROOT_MAJOR_VERSION}.${ROOT_MINOR_VERSION}.${ROOT_PATCH_VERSION}")

#---Where to look first for cmake modules, before ${CMAKE_ROOT}/Modules/ is checked-------------
set(CMAKE_MODULE_PATH ${CMAKE_SOURCE_DIR}/cmake/modules)

#---Enable Folders in IDE like Visual Studio----------------------------------------------------
set_property(GLOBAL PROPERTY USE_FOLDERS ON)

#---Load some basic macros which are needed later for the confiuration and build----------------
include(RootBuildOptions)
include(RootNewMacros)
include(CheckCompiler)
include(MacroEnsureVersion)

#---Enable CCache ------------------------------------------------------------------------------
if(ccache)
   find_program(ccache_cmd NAMES ccache ccache-swig)
   mark_as_advanced(ccache_cmd ${ccache_cmd})
   if(ccache_cmd)
      message(STATUS "Using ccache for building")
      set_property(GLOBAL PROPERTY RULE_LAUNCH_COMPILE ccache)
   else()
      message(STATUS "Could NOT find ccache")
   endif()
endif()

#---Enable CTest package -----------------------------------------------------------------------
#include(CTest)
if(testing)
  enable_testing()
endif()

#---Check if the user wants to build the project in the source directory------------------------
ROOT_CHECK_OUT_OF_SOURCE_BUILD()

#---Here we look for installed software and switch on and of the different build options--------
include(SearchInstalledSoftware)
ROOT_SHOW_OPTIONS()

#---Here we add tcmalloc to the linker flags if needed------------------------------------------
if (TCMALLOC_FOUND)
  set(CMAKE_EXE_LINKER_FLAGS "${CMAKE_EXE_LINKER_FLAGS} -ltcmalloc -L ${TCMALLOC_LIBRARY_PATH}")
  set(CMAKE_SHARED_LINKER_FLAGS "${CMAKE_SHARED_LINKER_FLAGS} -ltcmalloc -L ${TCMALLOC_LIBRARY_PATH}")
endif()

#---Here we add jemalloc to the linker flags if needed------------------------------------------
if (JEMALLOC_FOUND)
  set(CMAKE_EXE_LINKER_FLAGS "${CMAKE_EXE_LINKER_FLAGS} -ljemalloc -L ${JEMALLOC_LIBRARY_PATH}")
  set(CMAKE_SHARED_LINKER_FLAGS "${CMAKE_SHARED_LINKER_FLAGS} -ljemalloc -L ${JEMALLOC_LIBRARY_PATH}")
endif()

#---Populate the configure arguments returned by 'root-config --config'-------------------------
get_cmake_property(variables CACHE_VARIABLES)
foreach(var ${variables})
  if((var MATCHES "_(LIBRARIES|LIBRARY|INCLUDE)") AND
     (NOT ${${var}} STREQUAL "") AND
     (NOT ${var} MATCHES "NOTFOUND"))
    if (var MATCHES "^QT_")
      # filter out the very long list of Qt libraries and include dirs
      if (var MATCHES "(QT_LIBRARY_DIR|QT_QTCORE_INCLUDE_DIR)")
        set(ROOT_CONFIGARGS "${ROOT_CONFIGARGS}${var}=${${var}} ")
      endif()
    else()
      if ((NOT var MATCHES "_(DOCS|TESTS|INSTALL)") AND (NOT var MATCHES "^_"))
        set(ROOT_CONFIGARGS "${ROOT_CONFIGARGS}${var}=${${var}} ")
      endif()
    endif()
  endif()
endforeach()

#---Move (copy) directories to binary tree------------------------------------------------------
set(stamp_file ${CMAKE_CURRENT_BINARY_DIR}${CMAKE_FILES_DIRECTORY}/move_artifacts.stamp)
add_custom_command(OUTPUT ${stamp_file}
                   COMMAND ${CMAKE_COMMAND} -E copy_directory ${CMAKE_SOURCE_DIR}/etc ${CMAKE_BINARY_DIR}/etc
                   COMMAND ${CMAKE_COMMAND} -E copy_directory ${CMAKE_SOURCE_DIR}/icons ${CMAKE_BINARY_DIR}/icons
                   COMMAND ${CMAKE_COMMAND} -E copy_directory ${CMAKE_SOURCE_DIR}/fonts ${CMAKE_BINARY_DIR}/fonts
                   COMMAND ${CMAKE_COMMAND} -E copy_directory ${CMAKE_SOURCE_DIR}/macros ${CMAKE_BINARY_DIR}/macros
                   COMMAND ${CMAKE_COMMAND} -E copy_directory ${CMAKE_SOURCE_DIR}/tutorials ${CMAKE_BINARY_DIR}/tutorials
                   COMMAND ${CMAKE_COMMAND} -E copy ${CMAKE_SOURCE_DIR}/LICENSE ${CMAKE_BINARY_DIR}/LICENSE
                   COMMAND ${CMAKE_COMMAND} -E copy_directory ${CMAKE_SOURCE_DIR}/README ${CMAKE_BINARY_DIR}/README
                   COMMAND ${CMAKE_COMMAND} -E touch ${stamp_file}
                   COMMENT "Moving directories such as etc, icons, fonts, etc. to build area")
add_custom_target(move_artifacts DEPENDS ${stamp_file})


#---Recurse into the given subdirectories.  This does not actually cause another cmake executable
#  to run. The same process will walk through the project's entire directory structure.
add_subdirectory (interpreter)
add_subdirectory (core)
add_subdirectory (build)
add_subdirectory (math)
add_subdirectory (hist)
add_subdirectory (tree)
add_subdirectory (io)
add_subdirectory (net)
add_subdirectory (graf2d)
add_subdirectory (graf3d)
add_subdirectory (gui)
add_subdirectory (proof)
add_subdirectory (html)
add_subdirectory (montecarlo)
add_subdirectory (geom)
add_subdirectory (rootx)
add_subdirectory (misc)
add_subdirectory (main)
add_subdirectory (bindings)
add_subdirectory (sql)
if(tmva)
  add_subdirectory(tmva)
endif()
if(roofit)
  add_subdirectory(roofit)
endif()

ROOT_ADD_TEST_SUBDIRECTORY(test)
ROOT_ADD_TEST_SUBDIRECTORY(tutorials)

#---Global PCH-----------------------------------------------------------------------------------
get_property(__allTargets GLOBAL PROPERTY ROOT_DICTIONARY_TARGETS)
get_property(__allFiles GLOBAL PROPERTY ROOT_DICTIONARY_FILES)
get_property(__clingetcpch GLOBAL PROPERTY CLINGETCPCH)


string(REGEX REPLACE "[ ]-" ";-" CMAKE_CXX_FLAGS_SEPARATE ${CMAKE_CXX_FLAGS})
if(cxxmodules)
  # rootcling doesn't know what to do with these flags.
  # FIXME: Disable until until somebody teaches it.
  string(REPLACE "${ROOT_CXXMODULES_FLAGS}" "" CMAKE_CXX_FLAGS_SEPARATE ${CMAKE_CXX_FLAGS_SEPARATE})
endif(cxxmodules)
add_custom_command(OUTPUT etc/dictpch/allLinkDefs.h
                          etc/dictpch/allHeaders.h
                          etc/dictpch/allCppflags.txt
                   COMMAND ${PYTHON_EXECUTABLE} ${CMAKE_SOURCE_DIR}/build/unix/makepchinput.py ${CMAKE_SOURCE_DIR} . ${__clingetcpch} -- ${CMAKE_CXX_FLAGS_SEPARATE}
                   DEPENDS ${CMAKE_SOURCE_DIR}/build/unix/makepchinput.py ${__allFiles})

if (WIN32)
  add_custom_command(OUTPUT etc/allDict.cxx.pch
                     COMMAND set ROOTIGNOREPREFIX=1 && ${PYTHON_EXECUTABLE} ${CMAKE_SOURCE_DIR}/etc/dictpch/makepch.py etc/allDict.cxx.pch -I${CMAKE_BINARY_DIR}/include
                     DEPENDS ${CMAKE_SOURCE_DIR}/etc/dictpch/makepch.py
                             etc/dictpch/allLinkDefs.h
                             etc/dictpch/allHeaders.h
                             etc/dictpch/allCppflags.txt
                             rootcling)
else()
  add_custom_command(OUTPUT etc/allDict.cxx.pch
                     COMMAND ROOTIGNOREPREFIX=1 ${PYTHON_EXECUTABLE} ${CMAKE_SOURCE_DIR}/etc/dictpch/makepch.py etc/allDict.cxx.pch -I${CMAKE_BINARY_DIR}/include
                     DEPENDS ${CMAKE_SOURCE_DIR}/etc/dictpch/makepch.py
                             etc/dictpch/allLinkDefs.h
                             etc/dictpch/allHeaders.h
                             etc/dictpch/allCppflags.txt
                             rootcling)
endif()
add_custom_target(onepcm ALL DEPENDS etc/allDict.cxx.pch)
set_source_files_properties(${__allFiles} PROPERTIES GENERATED TRUE)
add_dependencies(onepcm ${__allTargets})
install(FILES ${CMAKE_BINARY_DIR}/etc/allDict.cxx.pch DESTINATION ${CMAKE_INSTALL_SYSCONFDIR})
install(DIRECTORY ${CMAKE_BINARY_DIR}/etc/dictpch DESTINATION ${CMAKE_INSTALL_SYSCONFDIR})

#---CXX MODULES-----------------------------------------------------------------------------------
if(cxxmodules)
  add_custom_target(copymodulemap ALL DEPENDS build/unix/module.modulemap)
  add_custom_command(TARGET copymodulemap PRE_BUILD
    COMMAND ${CMAKE_COMMAND} -E copy ${CMAKE_SOURCE_DIR}/build/unix/module.modulemap ${CMAKE_BINARY_DIR}/include/module.modulemap
  )
endif(cxxmodules)

#---hsimple.root---------(use the executable for clearer dependencies and proper return code)---
<<<<<<< HEAD
add_custom_target(hsimple ALL DEPENDS tutorials/hsimple.root)
add_dependencies(hsimple onepcm)
ROOT_EXECUTABLE(hsimple.exe test/hsimple.cxx NOINSTALL LIBRARIES RIO Tree Hist)
set_target_properties(hsimple.exe PROPERTIES RUNTIME_OUTPUT_DIRECTORY test)
if(WIN32)
  add_custom_command(OUTPUT tutorials/hsimple.root
                     DEPENDS move_artifacts
                     COMMAND set PATH=${CMAKE_RUNTIME_OUTPUT_DIRECTORY} && set ROOTIGNOREPREFIX=1 && $<TARGET_FILE:hsimple.exe>
                     WORKING_DIRECTORY tutorials DEPENDS Cling)
else()
  add_custom_command(OUTPUT tutorials/hsimple.root
                     DEPENDS move_artifacts
                     COMMAND ${ld_library_path}=${CMAKE_LIBRARY_OUTPUT_DIRECTORY} ROOTIGNOREPREFIX=1 $<TARGET_FILE:hsimple.exe>
                     WORKING_DIRECTORY tutorials DEPENDS Cling)
=======
if(NOT gnuinstall)   # TODO hsimple.root for gnuinstall
  add_custom_target(hsimple ALL DEPENDS tutorials/hsimple.root)
  add_dependencies(hsimple onepcm)
  if(WIN32)
    add_custom_command(OUTPUT tutorials/hsimple.root
                       COMMAND set PATH=${CMAKE_RUNTIME_OUTPUT_DIRECTORY} && 
                               $<TARGET_FILE:root.exe> -l -q -b -n -x hsimple.C -e return
                       WORKING_DIRECTORY tutorials DEPENDS root.exe Cling Hist Tree Gpad Graf HistPainter)
  else()
    add_custom_command(OUTPUT tutorials/hsimple.root
                       COMMAND $<TARGET_FILE:root> -l -q -b -n -x hsimple.C -e return
                       WORKING_DIRECTORY tutorials DEPENDS root Cling Hist Tree Gpad Graf HistPainter)
  endif()
  install(FILES ${CMAKE_BINARY_DIR}/tutorials/hsimple.root DESTINATION ${CMAKE_INSTALL_TUTDIR} COMPONENT tests)
>>>>>>> 6f3e3307
endif()
install(FILES ${CMAKE_BINARY_DIR}/tutorials/hsimple.root DESTINATION ${CMAKE_INSTALL_TUTDIR} COMPONENT tests)

#---version--------------------------------------------------------------------------------------
add_custom_target(version COMMAND ${CMAKE_SOURCE_DIR}/build/unix/makeversion.sh ${CMAKE_BINARY_DIR}
                          WORKING_DIRECTORY ${CMAKE_SOURCE_DIR})
#add_dependencies(version root.exe)

#---distribution commands------------------------------------------------------------------------
add_custom_target(distsrc COMMAND ${CMAKE_SOURCE_DIR}/build/unix/makedistsrc.sh ${CMAKE_SOURCE_DIR})
add_custom_target(dist COMMAND cpack --config CPackConfig.cmake)

#---Configure and install various files neded later and for clients -----------------------------
include(RootConfiguration)

#---Installation of project-wise artifacts-------------------------------------------------------
if(NOT CMAKE_SOURCE_DIR STREQUAL CMAKE_INSTALL_PREFIX)
  install(FILES LICENSE DESTINATION ${CMAKE_INSTALL_DOCDIR})
  if(gnuinstall)
    install(DIRECTORY README/ DESTINATION ${CMAKE_INSTALL_DOCDIR})
  else()
    install(DIRECTORY README DESTINATION ${CMAKE_INSTALL_DOCDIR})
  endif()
  install(DIRECTORY etc/ DESTINATION ${CMAKE_INSTALL_SYSCONFDIR} USE_SOURCE_PERMISSIONS
                         REGEX system.rootrc EXCLUDE
                         REGEX root.mimes EXCLUDE)
  install(DIRECTORY fonts/  DESTINATION ${CMAKE_INSTALL_FONTDIR})
  install(DIRECTORY icons/  DESTINATION ${CMAKE_INSTALL_ICONDIR})
  install(DIRECTORY macros/ DESTINATION ${CMAKE_INSTALL_MACRODIR})
  install(DIRECTORY man/    DESTINATION ${CMAKE_INSTALL_MANDIR})
  install(DIRECTORY test/      DESTINATION ${CMAKE_INSTALL_TESTDIR} COMPONENT tests)
  install(DIRECTORY tutorials/ DESTINATION ${CMAKE_INSTALL_TUTDIR} COMPONENT tests)
  install(DIRECTORY cmake/modules DESTINATION ${CMAKE_INSTALL_CMAKEDIR} PATTERN "Find*.cmake" EXCLUDE)
  install(FILES build/misc/root.m4 DESTINATION ${CMAKE_INSTALL_ACLOCALDIR})
endif()

#---Configure Testing using CTest----------------------------------------------------------------
configure_file(${CMAKE_SOURCE_DIR}/cmake/modules/CTestCustom.cmake ${CMAKE_BINARY_DIR} COPYONLY)
if(testing)
  include(RootCTest)
  if(roottest)
    find_package(Git REQUIRED)
    execute_process(COMMAND ${GIT_EXECUTABLE} rev-parse --abbrev-ref HEAD
                    WORKING_DIRECTORY ${CMAKE_CURRENT_SOURCE_DIR}
                    OUTPUT_VARIABLE GIT_BRANCH OUTPUT_STRIP_TRAILING_WHITESPACE)
    #---Is the roottest source directory around?
    if(IS_DIRECTORY ${CMAKE_CURRENT_SOURCE_DIR}/roottest)
      set(roottestdir ${CMAKE_CURRENT_SOURCE_DIR}/roottest)
    elseif(EXISTS ${CMAKE_CURRENT_SOURCE_DIR}/../roottest)
      get_filename_component(roottestdir ${CMAKE_CURRENT_SOURCE_DIR}/../roottest ABSOLUTE)
    endif()
    if(roottestdir)
      file(REMOVE_RECURSE ${CMAKE_CURRENT_BINARY_DIR}/roottest)
      add_subdirectory(${roottestdir} roottest)
    else()
      message("-- Could not find roottest directory! Cloning from the repository...")
      execute_process(COMMAND ${GIT_EXECUTABLE} clone -b ${GIT_BRANCH} http://root.cern.ch/git/roottest.git
                      WORKING_DIRECTORY ${CMAKE_CURRENT_SOURCE_DIR})
      add_subdirectory(roottest)
    endif()
  endif()
endif()

#---Packaging-------------------------------------------------------------------------------------
include(RootCPack)<|MERGE_RESOLUTION|>--- conflicted
+++ resolved
@@ -232,37 +232,18 @@
 endif(cxxmodules)
 
 #---hsimple.root---------(use the executable for clearer dependencies and proper return code)---
-<<<<<<< HEAD
 add_custom_target(hsimple ALL DEPENDS tutorials/hsimple.root)
 add_dependencies(hsimple onepcm)
-ROOT_EXECUTABLE(hsimple.exe test/hsimple.cxx NOINSTALL LIBRARIES RIO Tree Hist)
-set_target_properties(hsimple.exe PROPERTIES RUNTIME_OUTPUT_DIRECTORY test)
 if(WIN32)
   add_custom_command(OUTPUT tutorials/hsimple.root
-                     DEPENDS move_artifacts
-                     COMMAND set PATH=${CMAKE_RUNTIME_OUTPUT_DIRECTORY} && set ROOTIGNOREPREFIX=1 && $<TARGET_FILE:hsimple.exe>
-                     WORKING_DIRECTORY tutorials DEPENDS Cling)
+                     COMMAND set PATH=${CMAKE_RUNTIME_OUTPUT_DIRECTORY} && set ROOTIGNOREPREFIX=1 && $<TARGET_FILE:root.exe> -l -q -b -n -x hsimple.C -e return
+                     WORKING_DIRECTORY tutorials
+                     DEPENDS root.exe Cling Hist Tree Gpad Graf HistPainter move_artifacts)
 else()
   add_custom_command(OUTPUT tutorials/hsimple.root
-                     DEPENDS move_artifacts
-                     COMMAND ${ld_library_path}=${CMAKE_LIBRARY_OUTPUT_DIRECTORY} ROOTIGNOREPREFIX=1 $<TARGET_FILE:hsimple.exe>
-                     WORKING_DIRECTORY tutorials DEPENDS Cling)
-=======
-if(NOT gnuinstall)   # TODO hsimple.root for gnuinstall
-  add_custom_target(hsimple ALL DEPENDS tutorials/hsimple.root)
-  add_dependencies(hsimple onepcm)
-  if(WIN32)
-    add_custom_command(OUTPUT tutorials/hsimple.root
-                       COMMAND set PATH=${CMAKE_RUNTIME_OUTPUT_DIRECTORY} && 
-                               $<TARGET_FILE:root.exe> -l -q -b -n -x hsimple.C -e return
-                       WORKING_DIRECTORY tutorials DEPENDS root.exe Cling Hist Tree Gpad Graf HistPainter)
-  else()
-    add_custom_command(OUTPUT tutorials/hsimple.root
-                       COMMAND $<TARGET_FILE:root> -l -q -b -n -x hsimple.C -e return
-                       WORKING_DIRECTORY tutorials DEPENDS root Cling Hist Tree Gpad Graf HistPainter)
-  endif()
-  install(FILES ${CMAKE_BINARY_DIR}/tutorials/hsimple.root DESTINATION ${CMAKE_INSTALL_TUTDIR} COMPONENT tests)
->>>>>>> 6f3e3307
+                     COMMAND ROOTIGNOREPREFIX=1 $<TARGET_FILE:root> -l -q -b -n -x hsimple.C -e return
+                     WORKING_DIRECTORY tutorials
+                     DEPENDS root Cling Hist Tree Gpad Graf HistPainter move_artifacts)
 endif()
 install(FILES ${CMAKE_BINARY_DIR}/tutorials/hsimple.root DESTINATION ${CMAKE_INSTALL_TUTDIR} COMPONENT tests)
 
